--- conflicted
+++ resolved
@@ -8,11 +8,7 @@
       - 'New-Main-AILive-branch'  # Main development branch
       - 'Claude-New-Main-AILive-branch'  # Claude working branch
       - 'testing-123'  # Multimodal MVP testing branch
-<<<<<<< HEAD
-      - 'fix/llm-response-issue'  # LLM response fix branch
-=======
-      - 'debug-crashes'  # Crash fix and debugging branch
->>>>>>> c2da33f1
+
   pull_request:
     branches: [ main ]
   workflow_dispatch:
